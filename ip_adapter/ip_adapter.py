import os
from typing import List


import torch
from typing import Optional, Union, Any, Dict, Tuple, List, Callable
from diffusers.utils.torch_utils import (
    is_compiled_module,
    is_torch_version,
    randn_tensor,
)
from diffusers.utils import (
    USE_PEFT_BACKEND,
    deprecate,
    logging,
    replace_example_docstring,
    scale_lora_layers,
    unscale_lora_layers,
)
from diffusers.pipelines.controlnet.pipeline_controlnet import retrieve_timesteps
from diffusers import StableDiffusionPipeline
from diffusers.pipelines.stable_diffusion.pipeline_stable_diffusion import (
    StableDiffusionPipelineOutput,
)
from diffusers.pipelines.controlnet.pipeline_controlnet import (
    StableDiffusionControlNetPipeline,
)
from diffusers.models.controlnet import ControlNetModel
from diffusers.image_processor import PipelineImageInput
from diffusers.pipelines.controlnet import MultiControlNetModel
from PIL import Image
from safetensors import safe_open
from transformers import CLIPImageProcessor, CLIPVisionModelWithProjection
from torchvision import transforms
from .style_encoder import Style_Aware_Encoder
from .tools import pre_processing

from .utils import is_torch2_available

if is_torch2_available():
    from .attention_processor import (
        AttnProcessor2_0 as AttnProcessor,
    )
    from .attention_processor import (
        CNAttnProcessor2_0 as CNAttnProcessor,
    )
    from .attention_processor import (
        IPAttnProcessor2_0 as IPAttnProcessor,
    )
else:
    from .attention_processor import AttnProcessor, CNAttnProcessor, IPAttnProcessor
from .resampler import Resampler


class ImageProjModel(torch.nn.Module):
    """Projection Model"""

    def __init__(
        self,
        cross_attention_dim=1024,
        clip_embeddings_dim=1024,
        clip_extra_context_tokens=4,
    ):
        super().__init__()

        self.cross_attention_dim = cross_attention_dim
        self.clip_extra_context_tokens = clip_extra_context_tokens
        self.proj = torch.nn.Linear(
            clip_embeddings_dim, self.clip_extra_context_tokens * cross_attention_dim
        )
        self.norm = torch.nn.LayerNorm(cross_attention_dim)

    def forward(self, image_embeds):
        embeds = image_embeds
        clip_extra_context_tokens = self.proj(embeds).reshape(
            -1, self.clip_extra_context_tokens, self.cross_attention_dim
        )
        clip_extra_context_tokens = self.norm(clip_extra_context_tokens)
        return clip_extra_context_tokens


class MLPProjModel(torch.nn.Module):
    """SD model with image prompt"""

    def __init__(self, cross_attention_dim=1024, clip_embeddings_dim=1024):
        super().__init__()

        self.proj = torch.nn.Sequential(
            torch.nn.Linear(clip_embeddings_dim, clip_embeddings_dim),
            torch.nn.GELU(),
            torch.nn.Linear(clip_embeddings_dim, cross_attention_dim),
            torch.nn.LayerNorm(cross_attention_dim),
        )

    def forward(self, image_embeds):
        clip_extra_context_tokens = self.proj(image_embeds)
        return clip_extra_context_tokens


class IPAdapter:
    def __init__(self, sd_pipe, image_encoder_path, ip_ckpt, device, num_tokens=4):
        self.device = device
        self.image_encoder_path = image_encoder_path
        self.ip_ckpt = ip_ckpt
        self.num_tokens = num_tokens

        self.pipe = sd_pipe.to(self.device)
        self.set_ip_adapter()

        # load image encoder
        self.image_encoder = CLIPVisionModelWithProjection.from_pretrained(
            self.image_encoder_path
        ).to(self.device, dtype=torch.float16)
        self.clip_image_processor = CLIPImageProcessor()
        # image proj model
        self.image_proj_model = self.init_proj()

        self.load_ip_adapter()

    def init_proj(self):
        image_proj_model = ImageProjModel(
            cross_attention_dim=self.pipe.unet.config.cross_attention_dim,
            clip_embeddings_dim=self.image_encoder.config.projection_dim,
            clip_extra_context_tokens=self.num_tokens,
        ).to(self.device, dtype=torch.float16)
        return image_proj_model

    def set_ip_adapter(self):
        unet = self.pipe.unet
        attn_procs = {}
        for name in unet.attn_processors.keys():
            cross_attention_dim = (
                None
                if name.endswith("attn1.processor")
                else unet.config.cross_attention_dim
            )
            if name.startswith("mid_block"):
                hidden_size = unet.config.block_out_channels[-1]
            elif name.startswith("up_blocks"):
                block_id = int(name[len("up_blocks.")])
                hidden_size = list(reversed(unet.config.block_out_channels))[block_id]
            elif name.startswith("down_blocks"):
                block_id = int(name[len("down_blocks.")])
                hidden_size = unet.config.block_out_channels[block_id]
            if cross_attention_dim is None:
                attn_procs[name] = AttnProcessor()
            else:
                attn_procs[name] = IPAttnProcessor(
                    hidden_size=hidden_size,
                    cross_attention_dim=cross_attention_dim,
                    scale=1.0,
                    num_tokens=self.num_tokens,
                ).to(self.device, dtype=torch.float16)
        unet.set_attn_processor(attn_procs)
        if hasattr(self.pipe, "controlnet"):
            if isinstance(self.pipe.controlnet, MultiControlNetModel):
                for controlnet in self.pipe.controlnet.nets:
                    controlnet.set_attn_processor(
                        CNAttnProcessor(num_tokens=self.num_tokens)
                    )
            else:
                self.pipe.controlnet.set_attn_processor(
                    CNAttnProcessor(num_tokens=self.num_tokens)
                )

    def load_ip_adapter(self):
        if os.path.splitext(self.ip_ckpt)[-1] == ".safetensors":
            state_dict = {"image_proj": {}, "ip_adapter": {}}
            with safe_open(self.ip_ckpt, framework="pt", device="cpu") as f:
                for key in f.keys():
                    if key.startswith("image_proj."):
                        state_dict["image_proj"][key.replace("image_proj.", "")] = (
                            f.get_tensor(key)
                        )
                    elif key.startswith("ip_adapter."):
                        state_dict["ip_adapter"][key.replace("ip_adapter.", "")] = (
                            f.get_tensor(key)
                        )
        else:
            state_dict = torch.load(self.ip_ckpt, map_location="cpu")
        self.image_proj_model.load_state_dict(state_dict["image_proj"])
        ip_layers = torch.nn.ModuleList(self.pipe.unet.attn_processors.values())
        ip_layers.load_state_dict(state_dict["ip_adapter"])

    @torch.inference_mode()
    def get_image_embeds(self, pil_image=None, clip_image_embeds=None):
        if pil_image is not None:
            if isinstance(pil_image, Image.Image):
                pil_image = [pil_image]
            clip_image = self.clip_image_processor(
                images=pil_image, return_tensors="pt"
            ).pixel_values
            clip_image_embeds = self.image_encoder(
                clip_image.to(self.device, dtype=torch.float16)
            ).image_embeds
        else:
            clip_image_embeds = clip_image_embeds.to(self.device, dtype=torch.float16)
        image_prompt_embeds = self.image_proj_model(clip_image_embeds)
        uncond_image_prompt_embeds = self.image_proj_model(
            torch.zeros_like(clip_image_embeds)
        )
        return image_prompt_embeds, uncond_image_prompt_embeds

    def set_scale(self, scale):
        for attn_processor in self.pipe.unet.attn_processors.values():
            if isinstance(attn_processor, IPAttnProcessor):
                attn_processor.scale = scale

    def generate(
        self,
        pil_image=None,
        clip_image_embeds=None,
        prompt=None,
        negative_prompt=None,
        scale=1.0,
        num_samples=4,
        seed=None,
        guidance_scale=7.5,
        num_inference_steps=30,
        **kwargs,
    ):
        self.set_scale(scale)

        if pil_image is not None:
            num_prompts = 1 if isinstance(pil_image, Image.Image) else len(pil_image)
        else:
            num_prompts = clip_image_embeds.size(0)

        if prompt is None:
            prompt = "best quality, high quality"
        if negative_prompt is None:
            negative_prompt = (
                "monochrome, lowres, bad anatomy, worst quality, low quality"
            )

        if not isinstance(prompt, List):
            prompt = [prompt] * num_prompts
        if not isinstance(negative_prompt, List):
            negative_prompt = [negative_prompt] * num_prompts

        image_prompt_embeds, uncond_image_prompt_embeds = self.get_image_embeds(
            pil_image=pil_image, clip_image_embeds=clip_image_embeds
        )
        bs_embed, seq_len, _ = image_prompt_embeds.shape
        image_prompt_embeds = image_prompt_embeds.repeat(1, num_samples, 1)
        image_prompt_embeds = image_prompt_embeds.view(
            bs_embed * num_samples, seq_len, -1
        )
        uncond_image_prompt_embeds = uncond_image_prompt_embeds.repeat(
            1, num_samples, 1
        )
        uncond_image_prompt_embeds = uncond_image_prompt_embeds.view(
            bs_embed * num_samples, seq_len, -1
        )

        with torch.inference_mode():
            prompt_embeds_, negative_prompt_embeds_ = self.pipe.encode_prompt(
                prompt,
                device=self.device,
                num_images_per_prompt=num_samples,
                do_classifier_free_guidance=True,
                negative_prompt=negative_prompt,
            )
            prompt_embeds = torch.cat([prompt_embeds_, image_prompt_embeds], dim=1)
            negative_prompt_embeds = torch.cat(
                [negative_prompt_embeds_, uncond_image_prompt_embeds], dim=1
            )

        generator = (
            torch.Generator(self.device).manual_seed(seed) if seed is not None else None
        )
        images = self.pipe(
            prompt_embeds=prompt_embeds,
            negative_prompt_embeds=negative_prompt_embeds,
            guidance_scale=guidance_scale,
            num_inference_steps=num_inference_steps,
            generator=generator,
            **kwargs,
        ).images

        return images


class IPAdapterXL(IPAdapter):
    """SDXL"""

    def generate(
        self,
        pil_image,
        prompt=None,
        negative_prompt=None,
        scale=1.0,
        num_samples=4,
        seed=None,
        num_inference_steps=30,
        **kwargs,
    ):
        self.set_scale(scale)

        num_prompts = 1 if isinstance(pil_image, Image.Image) else len(pil_image)

        if prompt is None:
            prompt = "best quality, high quality"
        if negative_prompt is None:
            negative_prompt = (
                "monochrome, lowres, bad anatomy, worst quality, low quality"
            )

        if not isinstance(prompt, List):
            prompt = [prompt] * num_prompts
        if not isinstance(negative_prompt, List):
            negative_prompt = [negative_prompt] * num_prompts

        image_prompt_embeds, uncond_image_prompt_embeds = self.get_image_embeds(
            pil_image
        )
        bs_embed, seq_len, _ = image_prompt_embeds.shape
        image_prompt_embeds = image_prompt_embeds.repeat(1, num_samples, 1)
        image_prompt_embeds = image_prompt_embeds.view(
            bs_embed * num_samples, seq_len, -1
        )
        uncond_image_prompt_embeds = uncond_image_prompt_embeds.repeat(
            1, num_samples, 1
        )
        uncond_image_prompt_embeds = uncond_image_prompt_embeds.view(
            bs_embed * num_samples, seq_len, -1
        )

        with torch.inference_mode():
            (
                prompt_embeds,
                negative_prompt_embeds,
                pooled_prompt_embeds,
                negative_pooled_prompt_embeds,
            ) = self.pipe.encode_prompt(
                prompt,
                num_images_per_prompt=num_samples,
                do_classifier_free_guidance=True,
                negative_prompt=negative_prompt,
            )
            prompt_embeds = torch.cat([prompt_embeds, image_prompt_embeds], dim=1)
            negative_prompt_embeds = torch.cat(
                [negative_prompt_embeds, uncond_image_prompt_embeds], dim=1
            )

        generator = (
            torch.Generator(self.device).manual_seed(seed) if seed is not None else None
        )
        images = self.pipe(
            prompt_embeds=prompt_embeds,
            negative_prompt_embeds=negative_prompt_embeds,
            pooled_prompt_embeds=pooled_prompt_embeds,
            negative_pooled_prompt_embeds=negative_pooled_prompt_embeds,
            num_inference_steps=num_inference_steps,
            generator=generator,
            **kwargs,
        ).images

        return images


class IPAdapterPlus(IPAdapter):
    """IP-Adapter with fine-grained features"""

    def init_proj(self):
        image_proj_model = Resampler(
            dim=self.pipe.unet.config.cross_attention_dim,
            depth=4,
            dim_head=64,
            heads=12,
            num_queries=self.num_tokens,
            embedding_dim=self.image_encoder.config.hidden_size,
            output_dim=self.pipe.unet.config.cross_attention_dim,
            ff_mult=4,
        ).to(self.device, dtype=torch.float16)
        return image_proj_model

    @torch.inference_mode()
    def get_image_embeds(self, pil_image=None, clip_image_embeds=None):
        if isinstance(pil_image, Image.Image):
            pil_image = [pil_image]
        clip_image = self.clip_image_processor(
            images=pil_image, return_tensors="pt"
        ).pixel_values
        clip_image = clip_image.to(self.device, dtype=torch.float16)
        clip_image_embeds = self.image_encoder(
            clip_image, output_hidden_states=True
        ).hidden_states[-2]
        image_prompt_embeds = self.image_proj_model(clip_image_embeds)
        uncond_clip_image_embeds = self.image_encoder(
            torch.zeros_like(clip_image), output_hidden_states=True
        ).hidden_states[-2]
        uncond_image_prompt_embeds = self.image_proj_model(uncond_clip_image_embeds)
        return image_prompt_embeds, uncond_image_prompt_embeds


class IPAdapterFull(IPAdapterPlus):
    """IP-Adapter with full features"""

    def init_proj(self):
        image_proj_model = MLPProjModel(
            cross_attention_dim=self.pipe.unet.config.cross_attention_dim,
            clip_embeddings_dim=self.image_encoder.config.hidden_size,
        ).to(self.device, dtype=torch.float16)
        return image_proj_model


class IPAdapterPlusXL(IPAdapter):
    """SDXL"""

    def init_proj(self):
        image_proj_model = Resampler(
            dim=1280,
            depth=4,
            dim_head=64,
            heads=20,
            num_queries=self.num_tokens,
            embedding_dim=self.image_encoder.config.hidden_size,
            output_dim=self.pipe.unet.config.cross_attention_dim,
            ff_mult=4,
        ).to(self.device, dtype=torch.float16)
        return image_proj_model

    @torch.inference_mode()
    def get_image_embeds(self, pil_image):
        if isinstance(pil_image, Image.Image):
            pil_image = [pil_image]
        clip_image = self.clip_image_processor(
            images=pil_image, return_tensors="pt"
        ).pixel_values
        clip_image = clip_image.to(self.device, dtype=torch.float16)
        clip_image_embeds = self.image_encoder(
            clip_image, output_hidden_states=True
        ).hidden_states[-2]
        image_prompt_embeds = self.image_proj_model(clip_image_embeds)
        uncond_clip_image_embeds = self.image_encoder(
            torch.zeros_like(clip_image), output_hidden_states=True
        ).hidden_states[-2]
        uncond_image_prompt_embeds = self.image_proj_model(uncond_clip_image_embeds)
        return image_prompt_embeds, uncond_image_prompt_embeds

    def generate(
        self,
        pil_image,
        prompt=None,
        negative_prompt=None,
        scale=1.0,
        num_samples=4,
        seed=None,
        num_inference_steps=30,
        **kwargs,
    ):
        self.set_scale(scale)

        num_prompts = 1 if isinstance(pil_image, Image.Image) else len(pil_image)

        if prompt is None:
            prompt = "best quality, high quality"
        if negative_prompt is None:
            negative_prompt = (
                "monochrome, lowres, bad anatomy, worst quality, low quality"
            )

        if not isinstance(prompt, List):
            prompt = [prompt] * num_prompts
        if not isinstance(negative_prompt, List):
            negative_prompt = [negative_prompt] * num_prompts

        image_prompt_embeds, uncond_image_prompt_embeds = self.get_image_embeds(
            pil_image
        )
        bs_embed, seq_len, _ = image_prompt_embeds.shape
        image_prompt_embeds = image_prompt_embeds.repeat(1, num_samples, 1)
        image_prompt_embeds = image_prompt_embeds.view(
            bs_embed * num_samples, seq_len, -1
        )
        uncond_image_prompt_embeds = uncond_image_prompt_embeds.repeat(
            1, num_samples, 1
        )
        uncond_image_prompt_embeds = uncond_image_prompt_embeds.view(
            bs_embed * num_samples, seq_len, -1
        )

        with torch.inference_mode():
            (
                prompt_embeds,
                negative_prompt_embeds,
                pooled_prompt_embeds,
                negative_pooled_prompt_embeds,
            ) = self.pipe.encode_prompt(
                prompt,
                num_images_per_prompt=num_samples,
                do_classifier_free_guidance=True,
                negative_prompt=negative_prompt,
            )
            prompt_embeds = torch.cat([prompt_embeds, image_prompt_embeds], dim=1)
            negative_prompt_embeds = torch.cat(
                [negative_prompt_embeds, uncond_image_prompt_embeds], dim=1
            )

        generator = (
            torch.Generator(self.device).manual_seed(seed) if seed is not None else None
        )
        images = self.pipe(
            prompt_embeds=prompt_embeds,
            negative_prompt_embeds=negative_prompt_embeds,
            pooled_prompt_embeds=pooled_prompt_embeds,
            negative_pooled_prompt_embeds=negative_pooled_prompt_embeds,
            num_inference_steps=num_inference_steps,
            generator=generator,
            **kwargs,
        ).images

        return images


def StyleProcessor(style_image, device):
    print("Processing style image")
    print("device", device)
    transform = transforms.Compose(
        [
            transforms.ToTensor(),
            transforms.Normalize([0.5], [0.5]),
        ]
    )
    print("Transformed style image")
    # centercrop for style condition
    crop = transforms.Compose(
        [
            transforms.Resize(512, interpolation=transforms.InterpolationMode.BILINEAR),
            transforms.CenterCrop(512),
        ]
    )
    style_image = crop(style_image)
    print("Cropped style image")
    high_style_patch, middle_style_patch, low_style_patch = pre_processing(
        style_image.convert("RGB"), transform
    )
    print("Preprocessed style image")
    # shuffling
    high_style_patch, middle_style_patch, low_style_patch = (
        high_style_patch[torch.randperm(high_style_patch.shape[0])],
        middle_style_patch[torch.randperm(middle_style_patch.shape[0])],
        low_style_patch[torch.randperm(low_style_patch.shape[0])],
    )
    print("Shuffled style image")
    return (
        high_style_patch.to(device, dtype=torch.float32),
        middle_style_patch.to(device, dtype=torch.float32),
        low_style_patch.to(device, dtype=torch.float32),
    )


class StyleShot(torch.nn.Module):
    """StyleShot generation"""

    def __init__(
        self, device, pipe, ip_ckpt, style_aware_encoder_ckpt, transformer_patch
    ):
        super().__init__()
        self.num_tokens = 6
        self.device = device
        self.pipe = pipe

        self.set_ip_adapter(device)
        self.ip_ckpt = ip_ckpt

        self.style_aware_encoder = Style_Aware_Encoder(
            CLIPVisionModelWithProjection.from_pretrained(transformer_patch)
        ).to(self.device, dtype=torch.float32)
        self.style_aware_encoder.load_state_dict(torch.load(style_aware_encoder_ckpt))

        self.style_image_proj_modules = self.init_proj()

        self.load_ip_adapter()
        self.pipe = self.pipe.to(self.device, dtype=torch.float32)

        self.results = []

    def __len__(self):
        return len(self.results)

    def __getitem__(self, index):
        return self.results[index]

    def init_proj(self):
        style_image_proj_modules = torch.nn.ModuleList(
            [
                ImageProjModel(
                    cross_attention_dim=self.pipe.unet.config.cross_attention_dim,
                    clip_embeddings_dim=self.style_aware_encoder.projection_dim,
                    clip_extra_context_tokens=2,
                ),
                ImageProjModel(
                    cross_attention_dim=self.pipe.unet.config.cross_attention_dim,
                    clip_embeddings_dim=self.style_aware_encoder.projection_dim,
                    clip_extra_context_tokens=2,
                ),
                ImageProjModel(
                    cross_attention_dim=self.pipe.unet.config.cross_attention_dim,
                    clip_embeddings_dim=self.style_aware_encoder.projection_dim,
                    clip_extra_context_tokens=2,
                ),
            ]
        )
        return style_image_proj_modules.to(self.device, dtype=torch.float32)

    def load_ip_adapter(self):
        sd = torch.load(self.ip_ckpt, map_location="cpu")
        style_image_proj_sd = {}
        ip_sd = {}
        controlnet_sd = {}
        for k in sd:
            if k.startswith("unet"):
                pass
            elif k.startswith("style_image_proj_modules"):
                style_image_proj_sd[k.replace("style_image_proj_modules.", "")] = sd[k]
            elif k.startswith("adapter_modules"):
                ip_sd[k.replace("adapter_modules.", "")] = sd[k]
            elif k.startswith("controlnet"):
                controlnet_sd[k.replace("controlnet.", "")] = sd[k]
        # Load state dict for image_proj_model and adapter_modules
        self.style_image_proj_modules.load_state_dict(style_image_proj_sd, strict=True)
        ip_layers = torch.nn.ModuleList(self.pipe.unet.attn_processors.values())
        if hasattr(self.pipe, "controlnet") and isinstance(
            self.pipe, StyleContentStableDiffusionControlNetPipeline
        ):
            self.pipe.controlnet.load_state_dict(controlnet_sd, strict=True)
        ip_layers.load_state_dict(ip_sd, strict=True)

    def set_ip_adapter(self, device):
        unet = self.pipe.unet
        attn_procs = {}
        for name in unet.attn_processors.keys():
            cross_attention_dim = (
                None
                if name.endswith("attn1.processor")
                else unet.config.cross_attention_dim
            )
            if name.startswith("mid_block"):
                hidden_size = unet.config.block_out_channels[-1]
            elif name.startswith("up_blocks"):
                block_id = int(name[len("up_blocks.")])
                hidden_size = list(reversed(unet.config.block_out_channels))[block_id]
            elif name.startswith("down_blocks"):
                block_id = int(name[len("down_blocks.")])
                hidden_size = unet.config.block_out_channels[block_id]
            if cross_attention_dim is None:
                attn_procs[name] = AttnProcessor()
            else:
                attn_procs[name] = IPAttnProcessor(
                    hidden_size=hidden_size,
                    cross_attention_dim=cross_attention_dim,
                    scale=1.0,
                    num_tokens=self.num_tokens,
                ).to(device, dtype=torch.float16)
        if hasattr(self.pipe, "controlnet") and not isinstance(
            self.pipe, StyleContentStableDiffusionControlNetPipeline
        ):
            if isinstance(self.pipe.controlnet, MultiControlNetModel):
                for controlnet in self.pipe.controlnet.nets:
                    controlnet.set_attn_processor(
                        CNAttnProcessor(num_tokens=self.num_tokens)
                    )
            else:
                self.pipe.controlnet.set_attn_processor(
                    CNAttnProcessor(num_tokens=self.num_tokens)
                )
        unet.set_attn_processor(attn_procs)

    @torch.inference_mode()
    def get_image_embeds(self, style_image=None):
        print("Getting image embeds")
        style_image = StyleProcessor(style_image, self.device)
        print("Got style image")
        style_embeds = self.style_aware_encoder(style_image).to(
            self.device, dtype=torch.float32
        )
        print("Got style embeds")
        style_ip_tokens = []
        uncond_style_ip_tokens = []
        print("Starting loop")
        for idx, style_embed in enumerate(
            [style_embeds[:, 0, :], style_embeds[:, 1, :], style_embeds[:, 2, :]]
        ):
            style_ip_tokens.append(self.style_image_proj_modules[idx](style_embed))
            uncond_style_ip_tokens.append(
                self.style_image_proj_modules[idx](torch.zeros_like(style_embed))
            )
        print("Finished loop")
        style_ip_tokens = torch.cat(style_ip_tokens, dim=1)
        print("Got style ip tokens")
        uncond_style_ip_tokens = torch.cat(uncond_style_ip_tokens, dim=1)
        print("Got image embeds")
        return style_ip_tokens, uncond_style_ip_tokens

    def set_scale(self, scale):
        for attn_processor in self.pipe.unet.attn_processors.values():
            if isinstance(attn_processor, IPAttnProcessor):
                attn_processor.scale = scale

    def samples(
        self,
        image_prompt_embeds,
        uncond_image_prompt_embeds,
        num_samples,
        device,
        prompt,
        negative_prompt,
        seed,
        guidance_scale,
        num_inference_steps,
        content_image,
        **kwargs,
    ):
<<<<<<< HEAD
        print("Getting image embeds")
=======
        print("Get prompt embeds")
>>>>>>> a57bbb5e
        bs_embed, seq_len, _ = image_prompt_embeds.shape
        image_prompt_embeds = image_prompt_embeds.repeat(1, num_samples, 1)
        image_prompt_embeds = image_prompt_embeds.view(
            bs_embed * num_samples, seq_len, -1
        )
        uncond_image_prompt_embeds = uncond_image_prompt_embeds.repeat(
            1, num_samples, 1
        )
        uncond_image_prompt_embeds = uncond_image_prompt_embeds.view(
            bs_embed * num_samples, seq_len, -1
        )
        with torch.inference_mode():
            prompt_embeds_, negative_prompt_embeds_ = self.pipe.encode_prompt(
                prompt,
                device=device,
                num_images_per_prompt=num_samples,
                do_classifier_free_guidance=True,
                negative_prompt=negative_prompt,
            )
            prompt_embeds = torch.cat([prompt_embeds_, image_prompt_embeds], dim=1)
            negative_prompt_embeds = torch.cat(
                [negative_prompt_embeds_, uncond_image_prompt_embeds], dim=1
            )
        print("Got prompt embeds")
        generator = (
            torch.Generator(device).manual_seed(seed) if seed is not None else None
        )
        print("Start generating")
        if content_image is None:
            images = self.pipe(
                prompt_embeds=prompt_embeds,
                negative_prompt_embeds=negative_prompt_embeds,
                guidance_scale=guidance_scale,
                num_inference_steps=num_inference_steps,
                generator=generator,
                **kwargs,
            ).images
        else:
            images = self.pipe(
                prompt_embeds=prompt_embeds,
                negative_prompt_embeds=negative_prompt_embeds,
                guidance_scale=guidance_scale,
                num_inference_steps=num_inference_steps,
                generator=generator,
                image=content_image,
                style_embeddings=image_prompt_embeds,
                negative_style_embeddings=uncond_image_prompt_embeds,
                **kwargs,
            ).images
        return images

    def generate(
        self,
        style_image=None,
        prompt=None,
        negative_prompt=None,
        scale=1.0,
        num_samples=1,
        seed=42,
        guidance_scale=7.5,
        num_inference_steps=50,
        content_image=None,
        **kwargs,
    ):
        print("Setting scale")
        self.set_scale(scale)

        num_prompts = 1

        if prompt is None:
            prompt = "best quality, high quality"
        if negative_prompt is None:
            negative_prompt = (
                "monochrome, lowres, bad anatomy, worst quality, low quality"
            )

        if not isinstance(prompt, List):
            prompt = [prompt] * num_prompts
        if not isinstance(negative_prompt, List):
            negative_prompt = [negative_prompt] * num_prompts
        print("Getting image embeds")
        style_ip_tokens, uncond_style_ip_tokens = self.get_image_embeds(style_image)
        print("Getting image embeds")
        generate_images = []
        for p in prompt:
            print("Generating images")
            images = self.samples(
                style_ip_tokens,
                uncond_style_ip_tokens,
                num_samples,
                self.device,
                p * num_prompts,
                negative_prompt,
                seed,
                guidance_scale,
                num_inference_steps,
                content_image,
                **kwargs,
            )
            generate_images.append(images)
            print("Images generated")
        return generate_images


class StyleContentStableDiffusionControlNetPipeline(StableDiffusionControlNetPipeline):
    @torch.no_grad()
    def __call__(
        self,
        prompt: Union[str, List[str]] = None,
        image: PipelineImageInput = None,
        height: Optional[int] = None,
        width: Optional[int] = None,
        num_inference_steps: int = 50,
        timesteps: List[int] = None,
        guidance_scale: float = 7.5,
        negative_prompt: Optional[Union[str, List[str]]] = None,
        num_images_per_prompt: Optional[int] = 1,
        eta: float = 0.0,
        generator: Optional[Union[torch.Generator, List[torch.Generator]]] = None,
        latents: Optional[torch.FloatTensor] = None,
        prompt_embeds: Optional[torch.FloatTensor] = None,
        negative_prompt_embeds: Optional[torch.FloatTensor] = None,
        ip_adapter_image: Optional[PipelineImageInput] = None,
        ip_adapter_image_embeds: Optional[List[torch.FloatTensor]] = None,
        output_type: Optional[str] = "pil",
        return_dict: bool = True,
        cross_attention_kwargs: Optional[Dict[str, Any]] = None,
        controlnet_conditioning_scale: Union[float, List[float]] = 1.0,
        guess_mode: bool = False,
        control_guidance_start: Union[float, List[float]] = 0.0,
        control_guidance_end: Union[float, List[float]] = 1.0,
        clip_skip: Optional[int] = None,
        callback_on_step_end: Optional[Callable[[int, int, Dict], None]] = None,
        callback_on_step_end_tensor_inputs: List[str] = ["latents"],
        style_embeddings: Optional[torch.FloatTensor] = None,
        negative_style_embeddings: Optional[torch.FloatTensor] = None,
        **kwargs,
    ):
        r"""
        The call function to the pipeline for generation.

        Args:
            prompt (`str` or `List[str]`, *optional*):
                The prompt or prompts to guide image generation. If not defined, you need to pass `prompt_embeds`.
            image (`torch.FloatTensor`, `PIL.Image.Image`, `np.ndarray`, `List[torch.FloatTensor]`, `List[PIL.Image.Image]`, `List[np.ndarray]`,:
                    `List[List[torch.FloatTensor]]`, `List[List[np.ndarray]]` or `List[List[PIL.Image.Image]]`):
                The ControlNet input condition to provide guidance to the `unet` for generation. If the type is
                specified as `torch.FloatTensor`, it is passed to ControlNet as is. `PIL.Image.Image` can also be
                accepted as an image. The dimensions of the output image defaults to `image`'s dimensions. If height
                and/or width are passed, `image` is resized accordingly. If multiple ControlNets are specified in
                `init`, images must be passed as a list such that each element of the list can be correctly batched for
                input to a single ControlNet. When `prompt` is a list, and if a list of images is passed for a single ControlNet,
                each will be paired with each prompt in the `prompt` list. This also applies to multiple ControlNets,
                where a list of image lists can be passed to batch for each prompt and each ControlNet.
            height (`int`, *optional*, defaults to `self.unet.config.sample_size * self.vae_scale_factor`):
                The height in pixels of the generated image.
            width (`int`, *optional*, defaults to `self.unet.config.sample_size * self.vae_scale_factor`):
                The width in pixels of the generated image.
            num_inference_steps (`int`, *optional*, defaults to 50):
                The number of denoising steps. More denoising steps usually lead to a higher quality image at the
                expense of slower inference.
            timesteps (`List[int]`, *optional*):
                Custom timesteps to use for the denoising process with schedulers which support a `timesteps` argument
                in their `set_timesteps` method. If not defined, the default behavior when `num_inference_steps` is
                passed will be used. Must be in descending order.
            guidance_scale (`float`, *optional*, defaults to 7.5):
                A higher guidance scale value encourages the model to generate images closely linked to the text
                `prompt` at the expense of lower image quality. Guidance scale is enabled when `guidance_scale > 1`.
            negative_prompt (`str` or `List[str]`, *optional*):
                The prompt or prompts to guide what to not include in image generation. If not defined, you need to
                pass `negative_prompt_embeds` instead. Ignored when not using guidance (`guidance_scale < 1`).
            num_images_per_prompt (`int`, *optional*, defaults to 1):
                The number of images to generate per prompt.
            eta (`float`, *optional*, defaults to 0.0):
                Corresponds to parameter eta (η) from the [DDIM](https://arxiv.org/abs/2010.02502) paper. Only applies
                to the [`~schedulers.DDIMScheduler`], and is ignored in other schedulers.
            generator (`torch.Generator` or `List[torch.Generator]`, *optional*):
                A [`torch.Generator`](https://pytorch.org/docs/stable/generated/torch.Generator.html) to make
                generation deterministic.
            latents (`torch.FloatTensor`, *optional*):
                Pre-generated noisy latents sampled from a Gaussian distribution, to be used as inputs for image
                generation. Can be used to tweak the same generation with different prompts. If not provided, a latents
                tensor is generated by sampling using the supplied random `generator`.
            prompt_embeds (`torch.FloatTensor`, *optional*):
                Pre-generated text embeddings. Can be used to easily tweak text inputs (prompt weighting). If not
                provided, text embeddings are generated from the `prompt` input argument.
            negative_prompt_embeds (`torch.FloatTensor`, *optional*):
                Pre-generated negative text embeddings. Can be used to easily tweak text inputs (prompt weighting). If
                not provided, `negative_prompt_embeds` are generated from the `negative_prompt` input argument.
            ip_adapter_image: (`PipelineImageInput`, *optional*): Optional image input to work with IP Adapters.
            ip_adapter_image_embeds (`List[torch.FloatTensor]`, *optional*):
                Pre-generated image embeddings for IP-Adapter. It should be a list of length same as number of IP-adapters.
                Each element should be a tensor of shape `(batch_size, num_images, emb_dim)`. It should contain the negative image embedding
                if `do_classifier_free_guidance` is set to `True`.
                If not provided, embeddings are computed from the `ip_adapter_image` input argument.
            output_type (`str`, *optional*, defaults to `"pil"`):
                The output format of the generated image. Choose between `PIL.Image` or `np.array`.
            return_dict (`bool`, *optional*, defaults to `True`):
                Whether or not to return a [`~pipelines.stable_diffusion.StableDiffusionPipelineOutput`] instead of a
                plain tuple.
            callback (`Callable`, *optional*):
                A function that calls every `callback_steps` steps during inference. The function is called with the
                following arguments: `callback(step: int, timestep: int, latents: torch.FloatTensor)`.
            callback_steps (`int`, *optional*, defaults to 1):
                The frequency at which the `callback` function is called. If not specified, the callback is called at
                every step.
            cross_attention_kwargs (`dict`, *optional*):
                A kwargs dictionary that if specified is passed along to the [`AttentionProcessor`] as defined in
                [`self.processor`](https://github.com/huggingface/diffusers/blob/main/src/diffusers/models/attention_processor.py).
            controlnet_conditioning_scale (`float` or `List[float]`, *optional*, defaults to 1.0):
                The outputs of the ControlNet are multiplied by `controlnet_conditioning_scale` before they are added
                to the residual in the original `unet`. If multiple ControlNets are specified in `init`, you can set
                the corresponding scale as a list.
            guess_mode (`bool`, *optional*, defaults to `False`):
                The ControlNet encoder tries to recognize the content of the input image even if you remove all
                prompts. A `guidance_scale` value between 3.0 and 5.0 is recommended.
            control_guidance_start (`float` or `List[float]`, *optional*, defaults to 0.0):
                The percentage of total steps at which the ControlNet starts applying.
            control_guidance_end (`float` or `List[float]`, *optional*, defaults to 1.0):
                The percentage of total steps at which the ControlNet stops applying.
            clip_skip (`int`, *optional*):
                Number of layers to be skipped from CLIP while computing the prompt embeddings. A value of 1 means that
                the output of the pre-final layer will be used for computing the prompt embeddings.
            callback_on_step_end (`Callable`, *optional*):
                A function that calls at the end of each denoising steps during the inference. The function is called
                with the following arguments: `callback_on_step_end(self: DiffusionPipeline, step: int, timestep: int,
                callback_kwargs: Dict)`. `callback_kwargs` will include a list of all tensors as specified by
                `callback_on_step_end_tensor_inputs`.
            callback_on_step_end_tensor_inputs (`List`, *optional*):
                The list of tensor inputs for the `callback_on_step_end` function. The tensors specified in the list
                will be passed as `callback_kwargs` argument. You will only be able to include variables listed in the
                `._callback_tensor_inputs` attribute of your pipeine class.

        Examples:

        Returns:
            [`~pipelines.stable_diffusion.StableDiffusionPipelineOutput`] or `tuple`:
                If `return_dict` is `True`, [`~pipelines.stable_diffusion.StableDiffusionPipelineOutput`] is returned,
                otherwise a `tuple` is returned where the first element is a list with the generated images and the
                second element is a list of `bool`s indicating whether the corresponding generated image contains
                "not-safe-for-work" (nsfw) content.
        """

        callback = kwargs.pop("callback", None)
        callback_steps = kwargs.pop("callback_steps", None)

        if callback is not None:
            deprecate(
                "callback",
                "1.0.0",
                "Passing `callback` as an input argument to `__call__` is deprecated, consider using `callback_on_step_end`",
            )
        if callback_steps is not None:
            deprecate(
                "callback_steps",
                "1.0.0",
                "Passing `callback_steps` as an input argument to `__call__` is deprecated, consider using `callback_on_step_end`",
            )

        controlnet = (
            self.controlnet._orig_mod
            if is_compiled_module(self.controlnet)
            else self.controlnet
        )

        # align format for control guidance
        if not isinstance(control_guidance_start, list) and isinstance(
            control_guidance_end, list
        ):
            control_guidance_start = len(control_guidance_end) * [
                control_guidance_start
            ]
        elif not isinstance(control_guidance_end, list) and isinstance(
            control_guidance_start, list
        ):
            control_guidance_end = len(control_guidance_start) * [control_guidance_end]
        elif not isinstance(control_guidance_start, list) and not isinstance(
            control_guidance_end, list
        ):
            mult = (
                len(controlnet.nets)
                if isinstance(controlnet, MultiControlNetModel)
                else 1
            )
            control_guidance_start, control_guidance_end = (
                mult * [control_guidance_start],
                mult * [control_guidance_end],
            )

        # 1. Check inputs. Raise error if not correct
        self.check_inputs(
            prompt,
            image,
            callback_steps,
            negative_prompt,
            prompt_embeds,
            negative_prompt_embeds,
            ip_adapter_image,
            ip_adapter_image_embeds,
            controlnet_conditioning_scale,
            control_guidance_start,
            control_guidance_end,
            callback_on_step_end_tensor_inputs,
        )

        self._guidance_scale = guidance_scale
        self._clip_skip = clip_skip
        self._cross_attention_kwargs = cross_attention_kwargs

        # 2. Define call parameters
        if prompt is not None and isinstance(prompt, str):
            batch_size = 1
        elif prompt is not None and isinstance(prompt, list):
            batch_size = len(prompt)
        else:
            batch_size = prompt_embeds.shape[0]

        device = self._execution_device

        if isinstance(controlnet, MultiControlNetModel) and isinstance(
            controlnet_conditioning_scale, float
        ):
            controlnet_conditioning_scale = [controlnet_conditioning_scale] * len(
                controlnet.nets
            )

        global_pool_conditions = (
            controlnet.config.global_pool_conditions
            if isinstance(controlnet, ControlNetModel)
            else controlnet.nets[0].config.global_pool_conditions
        )
        guess_mode = guess_mode or global_pool_conditions

        # 3. Encode input prompt
        text_encoder_lora_scale = (
            self.cross_attention_kwargs.get("scale", None)
            if self.cross_attention_kwargs is not None
            else None
        )
        prompt_embeds, negative_prompt_embeds = self.encode_prompt(
            prompt,
            device,
            num_images_per_prompt,
            self.do_classifier_free_guidance,
            negative_prompt,
            prompt_embeds=prompt_embeds,
            negative_prompt_embeds=negative_prompt_embeds,
            lora_scale=text_encoder_lora_scale,
            clip_skip=self.clip_skip,
        )
        # For classifier free guidance, we need to do two forward passes.
        # Here we concatenate the unconditional and text embeddings into a single batch
        # to avoid doing two forward passes
        if self.do_classifier_free_guidance:
            prompt_embeds = torch.cat([negative_prompt_embeds, prompt_embeds])

        if ip_adapter_image is not None or ip_adapter_image_embeds is not None:
            image_embeds = self.prepare_ip_adapter_image_embeds(
                ip_adapter_image,
                ip_adapter_image_embeds,
                device,
                batch_size * num_images_per_prompt,
                self.do_classifier_free_guidance,
            )

        # 4. Prepare image
        if isinstance(controlnet, ControlNetModel):
            image = self.prepare_image(
                image=image,
                width=width,
                height=height,
                batch_size=batch_size * num_images_per_prompt,
                num_images_per_prompt=num_images_per_prompt,
                device=device,
                dtype=controlnet.dtype,
                do_classifier_free_guidance=self.do_classifier_free_guidance,
                guess_mode=guess_mode,
            )
            height, width = image.shape[-2:]

        elif isinstance(controlnet, MultiControlNetModel):
            images = []

            # Nested lists as ControlNet condition
            if isinstance(image[0], list):
                # Transpose the nested image list
                image = [list(t) for t in zip(*image)]

            for image_ in image:
                image_ = self.prepare_image(
                    image=image_,
                    width=width,
                    height=height,
                    batch_size=batch_size * num_images_per_prompt,
                    num_images_per_prompt=num_images_per_prompt,
                    device=device,
                    dtype=controlnet.dtype,
                    do_classifier_free_guidance=self.do_classifier_free_guidance,
                    guess_mode=guess_mode,
                )

                images.append(image_)

            image = images
            height, width = image[0].shape[-2:]
        else:
            assert False

        # 5. Prepare timesteps
        timesteps, num_inference_steps = retrieve_timesteps(
            self.scheduler, num_inference_steps, device, timesteps
        )
        self._num_timesteps = len(timesteps)

        # 6. Prepare latent variables
        num_channels_latents = self.unet.config.in_channels
        latents = self.prepare_latents(
            batch_size * num_images_per_prompt,
            num_channels_latents,
            height,
            width,
            prompt_embeds.dtype,
            device,
            generator,
            latents,
        )

        # 6.5 Optionally get Guidance Scale Embedding
        timestep_cond = None
        if self.unet.config.time_cond_proj_dim is not None:
            guidance_scale_tensor = torch.tensor(self.guidance_scale - 1).repeat(
                batch_size * num_images_per_prompt
            )
            timestep_cond = self.get_guidance_scale_embedding(
                guidance_scale_tensor, embedding_dim=self.unet.config.time_cond_proj_dim
            ).to(device=device, dtype=latents.dtype)

        # 7. Prepare extra step kwargs. TODO: Logic should ideally just be moved out of the pipeline
        extra_step_kwargs = self.prepare_extra_step_kwargs(generator, eta)

        # 7.1 Add image embeds for IP-Adapter
        added_cond_kwargs = (
            {"image_embeds": image_embeds}
            if ip_adapter_image is not None or ip_adapter_image_embeds is not None
            else None
        )

        # 7.2 Create tensor stating which controlnets to keep
        controlnet_keep = []
        for i in range(len(timesteps)):
            keeps = [
                1.0 - float(i / len(timesteps) < s or (i + 1) / len(timesteps) > e)
                for s, e in zip(control_guidance_start, control_guidance_end)
            ]
            controlnet_keep.append(
                keeps[0] if isinstance(controlnet, ControlNetModel) else keeps
            )

        # 8. Denoising loop
        num_warmup_steps = len(timesteps) - num_inference_steps * self.scheduler.order
        is_unet_compiled = is_compiled_module(self.unet)
        is_controlnet_compiled = is_compiled_module(self.controlnet)
        is_torch_higher_equal_2_1 = is_torch_version(">=", "2.1")
        with self.progress_bar(total=num_inference_steps) as progress_bar:
            for i, t in enumerate(timesteps):
                # Relevant thread:
                # https://dev-discuss.pytorch.org/t/cudagraphs-in-pytorch-2-0/1428
                if (
                    is_unet_compiled and is_controlnet_compiled
                ) and is_torch_higher_equal_2_1:
                    torch._inductor.cudagraph_mark_step_begin()
                # expand the latents if we are doing classifier free guidance
                latent_model_input = (
                    torch.cat([latents] * 2)
                    if self.do_classifier_free_guidance
                    else latents
                )
                latent_model_input = self.scheduler.scale_model_input(
                    latent_model_input, t
                )

                # controlnet(s) inference
                if guess_mode and self.do_classifier_free_guidance:
                    # Infer ControlNet only for the conditional batch.
                    control_model_input = latents
                    control_model_input = self.scheduler.scale_model_input(
                        control_model_input, t
                    )
                    controlnet_prompt_embeds = prompt_embeds.chunk(2)[1]
                else:
                    control_model_input = latent_model_input
                    controlnet_prompt_embeds = prompt_embeds

                if isinstance(controlnet_keep[i], list):
                    cond_scale = [
                        c * s
                        for c, s in zip(
                            controlnet_conditioning_scale, controlnet_keep[i]
                        )
                    ]
                else:
                    controlnet_cond_scale = controlnet_conditioning_scale
                    if isinstance(controlnet_cond_scale, list):
                        controlnet_cond_scale = controlnet_cond_scale[0]
                    cond_scale = controlnet_cond_scale * controlnet_keep[i]

                if self.do_classifier_free_guidance:
                    style_embeddings_input = torch.cat(
                        [negative_style_embeddings, style_embeddings]
                    )

                down_block_res_samples, mid_block_res_sample = self.controlnet(
                    control_model_input,
                    t,
                    encoder_hidden_states=style_embeddings_input,
                    controlnet_cond=image,
                    conditioning_scale=cond_scale,
                    guess_mode=guess_mode,
                    return_dict=False,
                )

                if guess_mode and self.do_classifier_free_guidance:
                    # Infered ControlNet only for the conditional batch.
                    # To apply the output of ControlNet to both the unconditional and conditional batches,
                    # add 0 to the unconditional batch to keep it unchanged.
                    down_block_res_samples = [
                        torch.cat([torch.zeros_like(d), d])
                        for d in down_block_res_samples
                    ]
                    mid_block_res_sample = torch.cat(
                        [torch.zeros_like(mid_block_res_sample), mid_block_res_sample]
                    )

                # predict the noise residual
                noise_pred = self.unet(
                    latent_model_input,
                    t,
                    encoder_hidden_states=prompt_embeds,
                    timestep_cond=timestep_cond,
                    cross_attention_kwargs=self.cross_attention_kwargs,
                    down_block_additional_residuals=down_block_res_samples,
                    mid_block_additional_residual=mid_block_res_sample,
                    added_cond_kwargs=added_cond_kwargs,
                    return_dict=False,
                )[0]

                # perform guidance
                if self.do_classifier_free_guidance:
                    noise_pred_uncond, noise_pred_text = noise_pred.chunk(2)
                    noise_pred = noise_pred_uncond + self.guidance_scale * (
                        noise_pred_text - noise_pred_uncond
                    )

                # compute the previous noisy sample x_t -> x_t-1
                latents = self.scheduler.step(
                    noise_pred, t, latents, **extra_step_kwargs, return_dict=False
                )[0]

                if callback_on_step_end is not None:
                    callback_kwargs = {}
                    for k in callback_on_step_end_tensor_inputs:
                        callback_kwargs[k] = locals()[k]
                    callback_outputs = callback_on_step_end(self, i, t, callback_kwargs)

                    latents = callback_outputs.pop("latents", latents)
                    prompt_embeds = callback_outputs.pop("prompt_embeds", prompt_embeds)
                    negative_prompt_embeds = callback_outputs.pop(
                        "negative_prompt_embeds", negative_prompt_embeds
                    )

                # call the callback, if provided
                if i == len(timesteps) - 1 or (
                    (i + 1) > num_warmup_steps and (i + 1) % self.scheduler.order == 0
                ):
                    progress_bar.update()
                    if callback is not None and i % callback_steps == 0:
                        step_idx = i // getattr(self.scheduler, "order", 1)
                        callback(step_idx, t, latents)

        # If we do sequential model offloading, let's offload unet and controlnet
        # manually for max memory savings
        if hasattr(self, "final_offload_hook") and self.final_offload_hook is not None:
            self.unet.to("cpu")
            self.controlnet.to("cpu")
            torch.cuda.empty_cache()

        if not output_type == "latent":
            image = self.vae.decode(
                latents / self.vae.config.scaling_factor,
                return_dict=False,
                generator=generator,
            )[0]
            image, has_nsfw_concept = self.run_safety_checker(
                image, device, prompt_embeds.dtype
            )
        else:
            image = latents
            has_nsfw_concept = None

        if has_nsfw_concept is None:
            do_denormalize = [True] * image.shape[0]
        else:
            do_denormalize = [not has_nsfw for has_nsfw in has_nsfw_concept]

        image = self.image_processor.postprocess(
            image, output_type=output_type, do_denormalize=do_denormalize
        )

        # Offload all models
        self.maybe_free_model_hooks()

        if not return_dict:
            return (image, has_nsfw_concept)

        return StableDiffusionPipelineOutput(
            images=image, nsfw_content_detected=has_nsfw_concept
        )<|MERGE_RESOLUTION|>--- conflicted
+++ resolved
@@ -713,11 +713,7 @@
         content_image,
         **kwargs,
     ):
-<<<<<<< HEAD
-        print("Getting image embeds")
-=======
         print("Get prompt embeds")
->>>>>>> a57bbb5e
         bs_embed, seq_len, _ = image_prompt_embeds.shape
         image_prompt_embeds = image_prompt_embeds.repeat(1, num_samples, 1)
         image_prompt_embeds = image_prompt_embeds.view(
